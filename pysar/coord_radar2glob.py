--- conflicted
+++ resolved
@@ -6,17 +6,15 @@
 ############################################################
 
 
+import os
 import sys
+
+import h5py
 import numpy as np
 
-<<<<<<< HEAD
-import _readfile as readfile
-import _pysar_utilities as ut
-=======
 import pysar.utils.readfile as readfile
 import pysar.utils.writefile as writefile
 import pysar.utils.utils as ut
->>>>>>> c5ded81c
 
 
 def usage():
@@ -45,12 +43,9 @@
     try:    radar_file = argv[3]
     except: radar_file = 'unwrapIfgram.h5'
     atr_rdr = readfile.read_attribute(radar_file)
+
     lat, lon = ut.radar2glob(np.array(y), np.array(x), trans_file, atr_rdr)[0:2]
-<<<<<<< HEAD
-    print(('corresponding geo coord: lat=%.4f, lon=%.4f' % (lat, lon)))
-=======
     print('corresponding geo coord: lat=%.4f, lon=%.4f' % (lat, lon))
->>>>>>> c5ded81c
 
     return
 
