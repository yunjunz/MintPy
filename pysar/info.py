#! /usr/bin/env python2
############################################################
# Program is part of PySAR v1.2                            #
# Copyright(c) 2013, Heresh Fattahi, Zhang Yunjun          #
# Author:  Heresh Fattahi, Zhang Yunjun                    #
############################################################


import os
import sys
import getopt
import time

import h5py
from numpy import std

import pysar._datetime as ptime
import pysar._readfile as readfile

output = ""
############################################################
def attributes_string(atr, string=str(), sorting=True):
    ## Print Dictionary of Attributes
    digits = digits = max([len(key) for key in atr.keys()] + [0])
    f = '{0:<%d}    {1}' % (digits)

    if sorting:
        keyList = sorted(atr.iterkeys())
    else:
        keyList = atr.iterkeys()
    for key in keyList:
        string += f.format(str(key), str(atr[key]))
        string += "\n"

    return string


def print_attributes(atr, string=str(), sorting=True):
    print(attributes_string(atr, string, sorting))


############################################################
def hdf5_structure_string(file):
    global output
    def print_hdf5_structure_obj(name, obj):
        global output
        output = attributes_string(obj.attrs, output)
        output += "\n"
        output += name

    h5file = h5py.File(file, 'r')
    h5file.visititems(print_hdf5_structure_obj)
    h5file.close()
    return output


## By andrewcollette at https://github.com/h5py/h5py/issues/406
def print_hdf5_structure(file):
    string = hdf5_structure_string(file)
    print(string)


############################################################
def print_timseries_date_info(dateList):
    datevector = ptime.date_list2vector(dateList)[1]
    print('*************** Date Info ***************')
    print('Start Date: ' + dateList[0])
    print('End   Date: ' + dateList[-1])
    print('Number of acquisitions      : %d' % len(dateList))
    print('Std.   of acquisition times : %.2f yeras' % std(datevector))
    print('----------------------')
    print('List of dates:')
    print(dateList)
    print('----------------------')
    print('List of dates in years')
    print(datevector)
    return


############################################################
def usage():
    print('usage: info.py file [eNum] [--tree/structure]\n'
          '\n'
          'Display the general information of File\n'
          '\n'
          'arguments:\n'
          '  file : HDF5 file, support all .h5 files\n'
          '  eNum : number of interferogram/coherence in the group\n'
          '         (1 as the first)\n'
          '  --struct/structure/tree : show the structure tree\n'
          '\n'
          'example:\n'
          '  info.py timeseries.h5\n'
          '  info.py velocity.h5\n'
          '  info.py unwrapIfgram.h5\n'
          '  info.py unwrapIfgram.h5    3\n'
          '\n'
          '  info.py timeseries.h5 --tree\n'
          '  info.py timeseries.h5 --date   # print out date list of timeseries HDF5 file\n'
          '    ')
    return


############################################################
def main(argv):
    ##### Check Inputs
    try:
        File = argv[0]
    except:
        usage();sys.exit(1)
    ext = os.path.splitext(File)[1].lower()

    #################### File Structure #####################
    try:
        print(argv[1])
        if argv[1] in ['--struct', '--structure', '--tree'] and ext in ['.h5', '.he5']:
            print('***** HDF5 File Structure *****')
            print_hdf5_structure(File)
            return
    except:
        pass

    #################### Basic Info #####################
    try:
        atr = readfile.read_attribute(File)
    except:
        print('Can not read file: ' + File)
        sys.exit(1)
    k = atr['FILE_TYPE']

    # Print out date list for timeseries HDF5 file
    try:
        if k in ['timeseries'] and argv[1] in ['--date']:
            h5 = h5py.File(File, 'r')
            dateList = h5[k].keys()
            for date in dateList:
                print(date)
            h5.close()
            return
<<<<<<< HEAD
    except: pass

    print '\n************************ File Info *****************************'
    print 'File name   : '+os.path.basename(File)
    print 'File type   : '+atr['PROCESSOR']+' '+atr['FILE_TYPE']
    try:
        atr['X_FIRST']
        print 'Coordinates : GEO'
    except:
        print 'Coordinates : radar'
=======
    except:
        pass
>>>>>>> 0735328f

    print('\n************************ File Info *****************************')
    print('File name   : ' + os.path.basename(File))
    print('File type   : ' + atr['PROCESSOR'] + ' ' + atr['FILE_TYPE'])
    try:
        atr['X_FIRST']
        print('Coordinates : GEO')
    except:
        print('Coordinates : radar')

    #################### HDF5 File Info #####################
    if ext in ['.h5', '.he5']:
        h5file = h5py.File(File, 'r')
        ##### Group Info
        print('All groups in this file:')
        print(h5file.keys())

        ##### DateList / IgramList
        if k in ['interferograms', 'coherence', 'wrapped', 'timeseries']:
            epochList = sorted(h5file[k].keys())

    if k == 'timeseries':
        try:
            print_timseries_date_info(epochList)
        except:
            pass
        print('*************** Attributes **************')
        print_attributes(atr)

    elif k in ['interferograms', 'coherence', 'wrapped']:
        ##### Plot Attributes of One Epoch
        try:
            epochNum = int(argv[1])
            epochAtr = h5file[k][epochList[epochNum - 1]].attrs
            print('*****************************************')
            print(epochList[epochNum - 1])
            print('*************** Attributes **************')
            print_attributes(epochAtr)
            print('*****************************************')
            print(epochList[epochNum - 1])
        ##### Plot Epoch List Info
        except:
<<<<<<< HEAD
            print '*****************************************'
            print 'Number of '+k+': '+str(len(epochList)) 
            print '*****************************************'
            print 'List of the '+k+':             number'
=======
            print('*****************************************')
            print('Number of ' + k + ': ' + str(len(epochList)))
            print('*****************************************')
            print('List of the ' + k + ':             number')
>>>>>>> 0735328f
            for i in range(len(epochList)):
                print(epochList[i] + '    ' + str(i + 1))
            print('*****************************************')
            print('Number of ' + k + ': ' + str(len(epochList)))

    ##### All other file types, except for timeseries/interferograms/coherence/wrapped
    else:
        print('*************** Attributes **************')
        print_attributes(atr)

    try:
        h5file.close()
    except:
        pass
    print('****************************************************************')
    return


############################################################
if __name__ == '__main__':
    main(sys.argv[1:])<|MERGE_RESOLUTION|>--- conflicted
+++ resolved
@@ -137,21 +137,16 @@
                 print(date)
             h5.close()
             return
-<<<<<<< HEAD
     except: pass
 
-    print '\n************************ File Info *****************************'
-    print 'File name   : '+os.path.basename(File)
-    print 'File type   : '+atr['PROCESSOR']+' '+atr['FILE_TYPE']
+    print('\n************************ File Info *****************************')
+    print('File name   : '+os.path.basename(File))
+    print('File type   : '+atr['PROCESSOR']+' '+atr['FILE_TYPE'])
     try:
         atr['X_FIRST']
-        print 'Coordinates : GEO'
-    except:
-        print 'Coordinates : radar'
-=======
-    except:
-        pass
->>>>>>> 0735328f
+        print('Coordinates : GEO')
+    except:
+        print('Coordinates : radar')
 
     print('\n************************ File Info *****************************')
     print('File name   : ' + os.path.basename(File))
@@ -194,17 +189,11 @@
             print(epochList[epochNum - 1])
         ##### Plot Epoch List Info
         except:
-<<<<<<< HEAD
-            print '*****************************************'
-            print 'Number of '+k+': '+str(len(epochList)) 
-            print '*****************************************'
-            print 'List of the '+k+':             number'
-=======
-            print('*****************************************')
-            print('Number of ' + k + ': ' + str(len(epochList)))
-            print('*****************************************')
-            print('List of the ' + k + ':             number')
->>>>>>> 0735328f
+
+            print('*****************************************')
+            print('Number of '+k+': '+str(len(epochList)) )
+            print('*****************************************')
+            print('List of the '+k+':             number')
             for i in range(len(epochList)):
                 print(epochList[i] + '    ' + str(i + 1))
             print('*****************************************')
